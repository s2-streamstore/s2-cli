name: release
on:
  push:
    tags: ["[0-9]+.[0-9]+.[0-9]+*"]  
  workflow_dispatch:
jobs:
  build_binaries:
    name: ${{ matrix.target }}
    runs-on: ${{ matrix.os }}
    strategy:
      fail-fast: false
      matrix:
        include:
          - os: ubuntu-latest
            target: aarch64-unknown-linux-gnu
            deps: |
              sudo apt-get update
              sudo apt-get install -y gcc-aarch64-linux-gnu g++-aarch64-linux-gnu
            env:
              CARGO_TARGET_AARCH64_UNKNOWN_LINUX_GNU_LINKER: aarch64-linux-gnu-gcc
          - os: ubuntu-latest
            target: x86_64-unknown-linux-gnu
          - os: macos-latest
            target: x86_64-apple-darwin
          - os: macos-latest
            target: aarch64-apple-darwin
          - os: windows-latest
            target: x86_64-pc-windows-msvc
          - os: windows-latest
            target: aarch64-pc-windows-msvc
    steps:
      - name: checkout
        uses: actions/checkout@v4      
      - uses: actions-rust-lang/setup-rust-toolchain@v1
        with:
          rustflags: ""
          target: ${{ matrix.target }}
      - name: Install dependencies
        if: matrix.deps != ''
        run: ${{ matrix.deps }}
<<<<<<< HEAD
        shell: bash
=======
        shell: bash          
>>>>>>> 740c8d78
      - name: install protoc
        uses: arduino/setup-protoc@v3
        with:
            repo-token: ${{ secrets.GITHUB_TOKEN }}
      - name: Set CARGO_TARGET_AARCH64_UNKNOWN_LINUX_GNU_LINKER
        if: matrix.target == 'aarch64-unknown-linux-gnu'
        run: echo "CARGO_TARGET_AARCH64_UNKNOWN_LINUX_GNU_LINKER=aarch64-linux-gnu-gcc" >> $GITHUB_ENV
      - run: |
          git config --global --add url."https://${{ secrets.GH_TOKEN }}:x-oauth-basic@github.com/".insteadOf "git@github.com:"
          git config --global --add url."https://${{ secrets.GH_TOKEN }}:x-oauth-basic@github".insteadOf https://github
<<<<<<< HEAD
          git config --global --add url."https://${{ secrets.GH_TOKEN }}:x-oauth-basic@github".insteadOf ssh://git@github                     
=======
          git config --global --add url."https://${{ secrets.GH_TOKEN }}:x-oauth-basic@github".insteadOf ssh://git@github                          
>>>>>>> 740c8d78
      - name: Build
        run: cargo build --release --target ${{ matrix.target }}
      - name: Prepare artifacts
        shell: bash
        run: |
            cd target/${{ matrix.target }}/release
            
            if [ "${{ matrix.os }}" = "windows-latest" ]; 
            then
                7z a ../../../$s2-cli-${{ matrix.target }}.zip s2-cli.exe
            else
                tar -czf ../../../$s2-cli-${{ matrix.target }}.tar.gz s2-cli
            fi
      - name: upload artifacts
        uses: actions/upload-artifact@v4
        with:
          name: ${{ matrix.target }}
          path: |   
            *.tar.gz
            *.zip
          if-no-files-found: error

  create_release:
    needs: build_binaries
    runs-on: ubuntu-latest
    permissions:
      contents: write
    steps:
      - name: checkout
        uses: actions/checkout@v4
      - name: version
        id: version
        uses: SebRollen/toml-action@v1.2.0
        with:
          file: Cargo.toml
          field: package.version
      - uses: mindsers/changelog-reader-action@v2
        id: changelog_reader
        with:          
          version: ${{ steps.version.outputs.value }}
      - name: download artifacts
        uses: actions/download-artifact@v4
      - name: create release
        uses: softprops/action-gh-release@v2
        with:
          files: |
            **/*.tar.gz
            **/*.zip
          name: ${{ steps.version.outputs.value }}
          body: ${{ steps.changelog_reader.outputs.changes }}       <|MERGE_RESOLUTION|>--- conflicted
+++ resolved
@@ -38,11 +38,7 @@
       - name: Install dependencies
         if: matrix.deps != ''
         run: ${{ matrix.deps }}
-<<<<<<< HEAD
         shell: bash
-=======
-        shell: bash          
->>>>>>> 740c8d78
       - name: install protoc
         uses: arduino/setup-protoc@v3
         with:
@@ -53,11 +49,7 @@
       - run: |
           git config --global --add url."https://${{ secrets.GH_TOKEN }}:x-oauth-basic@github.com/".insteadOf "git@github.com:"
           git config --global --add url."https://${{ secrets.GH_TOKEN }}:x-oauth-basic@github".insteadOf https://github
-<<<<<<< HEAD
-          git config --global --add url."https://${{ secrets.GH_TOKEN }}:x-oauth-basic@github".insteadOf ssh://git@github                     
-=======
-          git config --global --add url."https://${{ secrets.GH_TOKEN }}:x-oauth-basic@github".insteadOf ssh://git@github                          
->>>>>>> 740c8d78
+          git config --global --add url."https://${{ secrets.GH_TOKEN }}:x-oauth-basic@github".insteadOf ssh://git@github
       - name: Build
         run: cargo build --release --target ${{ matrix.target }}
       - name: Prepare artifacts
