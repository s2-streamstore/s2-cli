[package]
name = "s2-cli"
version = "0.1.0"
edition = "2021"

[dependencies]
pin-project-lite = "0.2"
clap = { version = "4.5.17", features = ["derive"] }
colored = "2.1.0"
config = "0.14.0"
dirs = "5.0.1"
serde = { version = "1.0.210", features = ["derive"] }
thiserror = "1.0.63"
toml = "0.8.19"
<<<<<<< HEAD
streamstore = { path = "../../s2.rs" }
=======
streamstore = { git = "ssh://git@github.com/s2-streamstore/s2-rust-sdk.git", branch = "main" }
>>>>>>> 6f21f168
tokio = { version = "*", features = ["full"] }
humantime = "2.1.0"
miette = { version = "7.2.0", features = ["fancy"] }
color-print = "0.3.6"
tracing = "0.1.40"
tracing-subscriber = { version = "0.3.18", features = ["env-filter"] }
serde_json = "1.0.128"
tokio-stream = { version = "0.1.16", features = ["io-util"] }
async-stream = "0.3.6"
pin-utils = "0.1.0"<|MERGE_RESOLUTION|>--- conflicted
+++ resolved
@@ -12,11 +12,7 @@
 serde = { version = "1.0.210", features = ["derive"] }
 thiserror = "1.0.63"
 toml = "0.8.19"
-<<<<<<< HEAD
-streamstore = { path = "../../s2.rs" }
-=======
 streamstore = { git = "ssh://git@github.com/s2-streamstore/s2-rust-sdk.git", branch = "main" }
->>>>>>> 6f21f168
 tokio = { version = "*", features = ["full"] }
 humantime = "2.1.0"
 miette = { version = "7.2.0", features = ["fancy"] }
