[package]
name = "streamstore-cli"
description = "CLI for S2"
version = "0.7.0"
edition = "2021"
license = "Apache-2.0"
keywords = ["streamstore", "s2", "log", "stream", "s3"]
repository = "https://github.com/s2-streamstore/streamstore-cli"
homepage = "https://github.com/s2-streamstore/streamstore-cli"

[[bin]]
name = "s2"
path = "src/main.rs"

[dependencies]
async-stream = "0.3.6"
<<<<<<< HEAD
base16ct = { version = "0.2.0", features = ["alloc"] }
bytes = "1.9.0"
=======
base64ct = { version = "1.6.0", features = ["alloc"] }
>>>>>>> fd925165
clap = { version = "4.5.20", features = ["derive"] }
color-print = "0.3.6"
colored = "2.1.0"
config = "0.14.1"
dirs = "5.0.1"
futures = "0.3.31"
http = "1.2.0"
humantime = "2.1.0"
indicatif = "0.17.9"
miette = { version = "7.2.0", features = ["fancy"] }
rand = "0.8.5"
serde = { version = "1.0.214", features = ["derive"] }
serde_json = "1.0.132"
streamstore = "0.5.1"
thiserror = "2.0.6"
tokio = { version = "1.41.1", features = ["full"] }
tokio-stream = { version = "0.1.16", features = ["io-util"] }
toml = "0.8.19"
tracing = "0.1.40"
tracing-subscriber = { version = "0.3.18", features = ["env-filter"] }

[profile.release]
lto = true<|MERGE_RESOLUTION|>--- conflicted
+++ resolved
@@ -14,12 +14,8 @@
 
 [dependencies]
 async-stream = "0.3.6"
-<<<<<<< HEAD
-base16ct = { version = "0.2.0", features = ["alloc"] }
+base64ct = { version = "1.6.0", features = ["alloc"] }
 bytes = "1.9.0"
-=======
-base64ct = { version = "1.6.0", features = ["alloc"] }
->>>>>>> fd925165
 clap = { version = "4.5.20", features = ["derive"] }
 color-print = "0.3.6"
 colored = "2.1.0"
