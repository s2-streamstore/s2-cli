--- conflicted
+++ resolved
@@ -653,12 +653,8 @@
     timestamping_uncapped: Option<&bool>,
     create_stream_on_append: Option<&bool>,
     create_stream_on_read: Option<&bool>,
-<<<<<<< HEAD
     delete_on_empty_min_age: Option<&humantime::Duration>,
-) -> (Option<StreamConfig>, Vec<String>) {
-=======
 ) -> (StreamConfig, Vec<String>) {
->>>>>>> 30bcfcfb
     let mut mask = Vec::new();
     let has_stream_args = storage_class.is_some()
         || retention_policy.is_some()
@@ -676,24 +672,16 @@
             None
         };
 
-<<<<<<< HEAD
         let delete_on_empty = delete_on_empty_min_age.map(|d| DeleteOnEmptyConfig {
             delete_on_empty_min_age: (*d).into(),
         });
 
-        Some(StreamConfig {
+        StreamConfig {
             storage_class: storage_class.cloned(),
             retention_policy: retention_policy.cloned(),
             timestamping,
             delete_on_empty,
-        })
-=======
-        StreamConfig {
-            storage_class: storage_class.cloned(),
-            retention_policy: retention_policy.cloned(),
-            timestamping,
-        }
->>>>>>> 30bcfcfb
+        }
     } else {
         Default::default()
     };
@@ -985,18 +973,10 @@
             let cfg = config::load_config(&config_path)?;
             let client_config = client_config(cfg.access_token)?;
             let account_service = AccountService::new(Client::new(client_config));
-<<<<<<< HEAD
-
-            let BasinInfo { state, .. } = account_service
-                .create_basin(
-                    basin.into(),
-                    config.default_stream_config.unwrap_or_default(),
-=======
             let BasinInfo { state, .. } = account_service
                 .create_basin(
                     basin.into(),
                     config.default_stream_config.into(),
->>>>>>> 30bcfcfb
                     config.create_stream_on_append.unwrap_or_default(),
                     config.create_stream_on_read.unwrap_or_default(),
                 )
