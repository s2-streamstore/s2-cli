--- conflicted
+++ resolved
@@ -307,7 +307,6 @@
 
     match commands.command {
         Commands::Config { action } => match action {
-<<<<<<< HEAD
             ConfigActions::Set { auth_token, cell } => {
                 let existing_config =
                     load_config(&config_path).unwrap_or_else(|_| S2Config::default());
@@ -318,17 +317,8 @@
                 };
 
                 create_config(&config_path, new_config)?;
-                eprintln!("{}", "✓ Confg set successfully".green().bold());
+                eprintln!("{}", "✓ Confg updated successfully".green().bold());
                 eprintln!("  Saved to: {}", config_path.display().to_string().cyan());
-=======
-            ConfigActions::Set { auth_token } => {
-                create_config(&config_path, auth_token)?;
-                eprintln!("{}", "✓ Token set".green().bold());
-                eprintln!(
-                    "  Configuration saved to: {}",
-                    config_path.display().to_string().cyan()
-                );
->>>>>>> 75a187c5
             }
         },
 
